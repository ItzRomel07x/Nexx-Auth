--- conflicted
+++ resolved
@@ -1,4 +1,12 @@
 import {
+  users,
+  applications,
+  appUsers,
+  licenseKeys,
+  webhooks,
+  blacklist,
+  activityLogs,
+  activeSessions,
   type User,
   type UpsertUser,
   type Application,
@@ -17,11 +25,8 @@
   type InsertActivityLog,
   type ActiveSession,
 } from "../shared/schema.js";
-<<<<<<< HEAD
-=======
 import { db } from "./db.js";
 import { eq, and } from "drizzle-orm";
->>>>>>> 2b426032
 import bcrypt from "bcrypt";
 import { nanoid } from "nanoid";
 
@@ -49,468 +54,978 @@
   getAllLicenseKeys(applicationId: number): Promise<LicenseKey[]>;
   updateLicenseKey(id: number, updates: Partial<InsertLicenseKey>): Promise<LicenseKey | undefined>;
   deleteLicenseKey(id: number): Promise<boolean>;
+  validateLicenseKey(licenseKey: string, applicationId: number): Promise<LicenseKey | null>;
+  incrementLicenseUsage(licenseKeyId: number): Promise<boolean>;
+  decrementLicenseUsage(licenseKeyId: number): Promise<boolean>;
   
-  // App User methods
-  createAppUser(applicationId: number, user: InsertAppUser): Promise<AppUser>;
+  // App User methods (now with license key support)
   getAppUser(id: number): Promise<AppUser | undefined>;
   getAppUserByUsername(applicationId: number, username: string): Promise<AppUser | undefined>;
-  getAllAppUsers(applicationId: number): Promise<AppUser[]>;
+  getAppUserByEmail(applicationId: number, email: string): Promise<AppUser | undefined>;
+  createAppUserWithLicense(applicationId: number, user: InsertAppUser): Promise<AppUser>;
   updateAppUser(id: number, updates: UpdateAppUser): Promise<AppUser | undefined>;
   deleteAppUser(id: number): Promise<boolean>;
-  
-  // Auth related methods
-  validateLogin(applicationId: number, username: string, password: string): Promise<AppUser | null>;
+  pauseAppUser(id: number): Promise<boolean>;
+  unpauseAppUser(id: number): Promise<boolean>;
+  resetAppUserHwid(id: number): Promise<boolean>;
+  setAppUserHwid(id: number, hwid: string): Promise<boolean>;
+  getAllAppUsers(applicationId: number): Promise<AppUser[]>;
   
   // Webhook methods
   createWebhook(userId: string, webhook: InsertWebhook): Promise<Webhook>;
-  getWebhook(id: number): Promise<Webhook | undefined>;
-  getAllWebhooks(userId: string, applicationId?: number): Promise<Webhook[]>;
+  getUserWebhooks(userId: string): Promise<Webhook[]>;
   updateWebhook(id: number, updates: Partial<InsertWebhook>): Promise<Webhook | undefined>;
   deleteWebhook(id: number): Promise<boolean>;
   
   // Blacklist methods
   createBlacklistEntry(entry: InsertBlacklistEntry): Promise<BlacklistEntry>;
-  getBlacklistEntry(id: number): Promise<BlacklistEntry | undefined>;
-  getAllBlacklistEntries(applicationId: number): Promise<BlacklistEntry[]>;
+  getBlacklistEntries(applicationId?: number): Promise<BlacklistEntry[]>;
+  checkBlacklist(applicationId: number, type: string, value: string): Promise<BlacklistEntry | undefined>;
   deleteBlacklistEntry(id: number): Promise<boolean>;
-  isBlacklisted(applicationId: number, type: string, value: string): Promise<boolean>;
   
-  // Activity log methods
+  // Activity logging methods
   createActivityLog(log: InsertActivityLog): Promise<ActivityLog>;
   getActivityLogs(applicationId: number, limit?: number): Promise<ActivityLog[]>;
+  getUserActivityLogs(appUserId: number, limit?: number): Promise<ActivityLog[]>;
   
-  // Active session methods
-  createActiveSession(session: Omit<ActiveSession, "id" | "createdAt" | "lastActivity">): Promise<ActiveSession>;
-  getActiveSession(sessionToken: string): Promise<ActiveSession | undefined>;
-  getAllActiveSessions(applicationId: number): Promise<ActiveSession[]>;
-  updateActiveSession(sessionToken: string, updates: Partial<ActiveSession>): Promise<ActiveSession | undefined>;
-  deleteActiveSession(sessionToken: string): Promise<boolean>;
+  // Session tracking methods
+  createActiveSession(session: Omit<ActiveSession, 'id' | 'createdAt' | 'lastActivity'>): Promise<ActiveSession>;
+  getActiveSessions(applicationId: number): Promise<ActiveSession[]>;
+  updateSessionActivity(sessionToken: string): Promise<boolean>;
+  endSession(sessionToken: string): Promise<boolean>;
   
-  // Utility methods
+  // Auth methods
+  validatePassword(plainPassword: string, hashedPassword: string): Promise<boolean>;
   hashPassword(password: string): Promise<string>;
 }
 
+export class DatabaseStorage implements IStorage {
+  // User operations for Replit Auth
+  async getUser(id: string): Promise<User | undefined> {
+    const [user] = await db.select().from(users).where(eq(users.id, id));
+    return user;
+  }
+
+  async upsertUser(userData: UpsertUser): Promise<User> {
+    // Set special permissions for mohitsindhu121@gmail.com
+    const insertData: any = {
+      id: userData.id,
+      email: userData.email,
+      firstName: userData.firstName,
+      lastName: userData.lastName,
+      profileImageUrl: userData.profileImageUrl,
+      role: 'user',
+      permissions: [],
+      isActive: true,
+      createdAt: userData.createdAt,
+      updatedAt: userData.updatedAt
+    };
+
+    if (userData.email === 'mohitsindhu121@gmail.com') {
+      insertData.role = 'owner';
+      insertData.permissions = [
+        'edit_code', 
+        'manage_users', 
+        'manage_applications', 
+        'view_all_data', 
+        'delete_applications', 
+        'manage_permissions', 
+        'access_admin_panel'
+      ];
+      insertData.isActive = true;
+    }
+
+    const [user] = await db
+      .insert(users)
+      .values(insertData)
+      .onConflictDoUpdate({
+        target: users.id,
+        set: {
+          email: insertData.email,
+          firstName: insertData.firstName,
+          lastName: insertData.lastName,
+          profileImageUrl: insertData.profileImageUrl,
+          role: insertData.role,
+          permissions: insertData.permissions,
+          isActive: insertData.isActive,
+          updatedAt: new Date(),
+        },
+      })
+      .returning();
+    return user;
+  }
+
+  async getAllUsers(): Promise<User[]> {
+    return await db.select().from(users);
+  }
+
+  async updateUser(id: string, updates: Partial<UpsertUser>): Promise<User | undefined> {
+    const [user] = await db
+      .update(users)
+      .set({ ...updates, updatedAt: new Date() })
+      .where(eq(users.id, id))
+      .returning();
+    return user;
+  }
+
+  async deleteUser(id: string): Promise<boolean> {
+    const result = await db.delete(users).where(eq(users.id, id));
+    return (result.rowCount || 0) > 0;
+  }
+
+  // Application methods
+  async getApplication(id: number): Promise<Application | undefined> {
+    const [app] = await db.select().from(applications).where(eq(applications.id, id));
+    return app;
+  }
+
+  async getApplicationByApiKey(apiKey: string): Promise<Application | undefined> {
+    const [app] = await db.select().from(applications).where(eq(applications.apiKey, apiKey));
+    return app;
+  }
+
+  async createApplication(userId: string, insertApp: InsertApplication): Promise<Application> {
+    const apiKey = `phantom_${nanoid(32)}`;
+    const [app] = await db
+      .insert(applications)
+      .values({
+        ...insertApp,
+        userId,
+        apiKey,
+      })
+      .returning();
+    return app;
+  }
+
+  async updateApplication(id: number, updates: UpdateApplication): Promise<Application | undefined> {
+    const [app] = await db
+      .update(applications)
+      .set({ ...updates, updatedAt: new Date() })
+      .where(eq(applications.id, id))
+      .returning();
+    return app;
+  }
+
+  async deleteApplication(id: number): Promise<boolean> {
+    const result = await db.delete(applications).where(eq(applications.id, id));
+    return (result.rowCount || 0) > 0;
+  }
+
+  async getAllApplications(userId: string): Promise<Application[]> {
+    return await db.select().from(applications).where(eq(applications.userId, userId));
+  }
+
+  // License Key methods
+  async createLicenseKey(applicationId: number, license: InsertLicenseKey): Promise<LicenseKey> {
+    const expiresAt = new Date();
+    expiresAt.setDate(expiresAt.getDate() + license.validityDays);
+    
+    const [licenseKey] = await db
+      .insert(licenseKeys)
+      .values({
+        applicationId,
+        licenseKey: license.licenseKey,
+        maxUsers: license.maxUsers,
+        validityDays: license.validityDays,
+        description: license.description || null,
+        expiresAt,
+      })
+      .returning();
+    return licenseKey;
+  }
+
+  async getLicenseKey(id: number): Promise<LicenseKey | undefined> {
+    const [license] = await db.select().from(licenseKeys).where(eq(licenseKeys.id, id));
+    return license;
+  }
+
+  async getLicenseKeyByKey(licenseKey: string): Promise<LicenseKey | undefined> {
+    const [license] = await db.select().from(licenseKeys).where(eq(licenseKeys.licenseKey, licenseKey));
+    return license;
+  }
+
+  async getAllLicenseKeys(applicationId: number): Promise<LicenseKey[]> {
+    return await db.select().from(licenseKeys).where(eq(licenseKeys.applicationId, applicationId));
+  }
+
+  async updateLicenseKey(id: number, updates: Partial<InsertLicenseKey>): Promise<LicenseKey | undefined> {
+    const updateData: any = { ...updates, updatedAt: new Date() };
+    
+    // Recalculate expiry if validity days changed
+    if (updates.validityDays) {
+      const currentLicense = await this.getLicenseKey(id);
+      if (currentLicense) {
+        const createdAt = new Date(currentLicense.createdAt);
+        const newExpiresAt = new Date(createdAt);
+        newExpiresAt.setDate(newExpiresAt.getDate() + updates.validityDays);
+        updateData.expiresAt = newExpiresAt;
+      }
+    }
+    
+    const [license] = await db
+      .update(licenseKeys)
+      .set(updateData)
+      .where(eq(licenseKeys.id, id))
+      .returning();
+    return license;
+  }
+
+  async deleteLicenseKey(id: number): Promise<boolean> {
+    const result = await db.delete(licenseKeys).where(eq(licenseKeys.id, id));
+    return (result.rowCount || 0) > 0;
+  }
+
+  async validateLicenseKey(licenseKey: string, applicationId: number): Promise<LicenseKey | null> {
+    const [license] = await db
+      .select()
+      .from(licenseKeys)
+      .where(
+        and(
+          eq(licenseKeys.licenseKey, licenseKey),
+          eq(licenseKeys.applicationId, applicationId),
+          eq(licenseKeys.isActive, true)
+        )
+      );
+    
+    if (!license) return null;
+    
+    // Check if license has expired
+    if (new Date() > new Date(license.expiresAt)) {
+      return null;
+    }
+    
+    // Check if license has reached max users
+    if (license.currentUsers >= license.maxUsers) {
+      return null;
+    }
+    
+    return license;
+  }
+
+  async incrementLicenseUsage(licenseKeyId: number): Promise<boolean> {
+    // Get current count and increment
+    const [license] = await db.select().from(licenseKeys).where(eq(licenseKeys.id, licenseKeyId));
+    if (!license) return false;
+    
+    const result = await db
+      .update(licenseKeys)
+      .set({ 
+        currentUsers: license.currentUsers + 1,
+        updatedAt: new Date()
+      })
+      .where(eq(licenseKeys.id, licenseKeyId));
+    return (result.rowCount || 0) > 0;
+  }
+
+  async decrementLicenseUsage(licenseKeyId: number): Promise<boolean> {
+    // Get current count and decrement
+    const [license] = await db.select().from(licenseKeys).where(eq(licenseKeys.id, licenseKeyId));
+    if (!license) return false;
+    
+    const result = await db
+      .update(licenseKeys)
+      .set({ 
+        currentUsers: Math.max(0, license.currentUsers - 1),
+        updatedAt: new Date()
+      })
+      .where(eq(licenseKeys.id, licenseKeyId));
+    return (result.rowCount || 0) > 0;
+  }
+
+  // App User methods (updated with license support)
+  async getAppUser(id: number): Promise<AppUser | undefined> {
+    const [user] = await db.select().from(appUsers).where(eq(appUsers.id, id));
+    return user;
+  }
+
+  async getAppUserByUsername(applicationId: number, username: string): Promise<AppUser | undefined> {
+    const [user] = await db
+      .select()
+      .from(appUsers)
+      .where(and(eq(appUsers.applicationId, applicationId), eq(appUsers.username, username)));
+    return user;
+  }
+
+  async getAppUserByEmail(applicationId: number, email: string): Promise<AppUser | undefined> {
+    if (!email) return undefined;
+    const [user] = await db
+      .select()
+      .from(appUsers)
+      .where(and(eq(appUsers.applicationId, applicationId), eq(appUsers.email, email)));
+    return user;
+  }
+
+  async createAppUserWithLicense(applicationId: number, insertUser: InsertAppUser): Promise<AppUser> {
+    // Validate license key first
+    const licenseKey = await this.validateLicenseKey(insertUser.licenseKey!, applicationId);
+    if (!licenseKey) {
+      throw new Error("Invalid or expired license key");
+    }
+
+    const hashedPassword = await this.hashPassword(insertUser.password);
+    
+    // Set user expiry based on license expiry
+    const userExpiresAt = new Date(licenseKey.expiresAt);
+    
+    const [user] = await db
+      .insert(appUsers)
+      .values({
+        applicationId,
+        licenseKeyId: licenseKey.id,
+        username: insertUser.username,
+        password: hashedPassword,
+        email: insertUser.email || null,
+        hwid: insertUser.hwid || null,
+        expiresAt: userExpiresAt,
+      })
+      .returning();
+
+    // Increment license usage
+    await this.incrementLicenseUsage(licenseKey.id);
+    
+    return user;
+  }
+
+  // Create app user without license key (for admin creation)
+  async createAppUser(applicationId: number, insertUser: InsertAppUser): Promise<AppUser> {
+    const hashedPassword = await this.hashPassword(insertUser.password);
+    
+    // Parse expiresAt if provided
+    let userExpiresAt = null;
+    if (insertUser.expiresAt) {
+      userExpiresAt = new Date(insertUser.expiresAt);
+    }
+    
+    const [user] = await db
+      .insert(appUsers)
+      .values({
+        applicationId,
+        licenseKeyId: null, // No license key for admin creation
+        username: insertUser.username,
+        password: hashedPassword,
+        email: insertUser.email || null,
+        hwid: insertUser.hwid || null,
+        expiresAt: userExpiresAt,
+      })
+      .returning();
+    
+    return user;
+  }
+
+  async updateAppUser(id: number, updates: UpdateAppUser): Promise<AppUser | undefined> {
+    // If password is being updated, hash it first
+    if (updates.password) {
+      updates.password = await this.hashPassword(updates.password);
+    }
+    
+    // Handle date conversion for expiresAt
+    const processedUpdates: any = { ...updates };
+    if (processedUpdates.expiresAt && typeof processedUpdates.expiresAt === 'string') {
+      processedUpdates.expiresAt = new Date(processedUpdates.expiresAt);
+    }
+    
+    const [user] = await db
+      .update(appUsers)
+      .set(processedUpdates)
+      .where(eq(appUsers.id, id))
+      .returning();
+    return user;
+  }
+
+  async pauseAppUser(id: number): Promise<boolean> {
+    const result = await db
+      .update(appUsers)
+      .set({ isPaused: true })
+      .where(eq(appUsers.id, id));
+    return (result.rowCount || 0) > 0;
+  }
+
+  async unpauseAppUser(id: number): Promise<boolean> {
+    const result = await db
+      .update(appUsers)
+      .set({ isPaused: false })
+      .where(eq(appUsers.id, id));
+    return (result.rowCount || 0) > 0;
+  }
+
+  async deleteAppUser(id: number): Promise<boolean> {
+    const result = await db.delete(appUsers).where(eq(appUsers.id, id));
+    return (result.rowCount || 0) > 0;
+  }
+
+  async resetAppUserHwid(id: number): Promise<boolean> {
+    const result = await db
+      .update(appUsers)
+      .set({ hwid: null })
+      .where(eq(appUsers.id, id));
+    return (result.rowCount || 0) > 0;
+  }
+
+  async setAppUserHwid(id: number, hwid: string): Promise<boolean> {
+    const result = await db
+      .update(appUsers)
+      .set({ hwid })
+      .where(eq(appUsers.id, id));
+    return (result.rowCount || 0) > 0;
+  }
+
+  async getAllAppUsers(applicationId: number): Promise<AppUser[]> {
+    return await db.select().from(appUsers).where(eq(appUsers.applicationId, applicationId));
+  }
+
+  // Webhook methods
+  async createWebhook(userId: string, webhook: InsertWebhook): Promise<Webhook> {
+    const [newWebhook] = await db
+      .insert(webhooks)
+      .values({ ...webhook, userId })
+      .returning();
+    return newWebhook;
+  }
+
+  async getUserWebhooks(userId: string): Promise<Webhook[]> {
+    return await db.select().from(webhooks).where(eq(webhooks.userId, userId));
+  }
+
+  async updateWebhook(id: number, updates: Partial<InsertWebhook>): Promise<Webhook | undefined> {
+    const [webhook] = await db
+      .update(webhooks)
+      .set({ ...updates, updatedAt: new Date() })
+      .where(eq(webhooks.id, id))
+      .returning();
+    return webhook;
+  }
+
+  async deleteWebhook(id: number): Promise<boolean> {
+    const result = await db.delete(webhooks).where(eq(webhooks.id, id));
+    return (result.rowCount || 0) > 0;
+  }
+
+  // Blacklist methods
+  async createBlacklistEntry(entry: InsertBlacklistEntry): Promise<BlacklistEntry> {
+    const [newEntry] = await db
+      .insert(blacklist)
+      .values(entry)
+      .returning();
+    return newEntry;
+  }
+
+  async getBlacklistEntries(applicationId?: number): Promise<BlacklistEntry[]> {
+    if (applicationId) {
+      return await db.select().from(blacklist).where(eq(blacklist.applicationId, applicationId));
+    }
+    return await db.select().from(blacklist);
+  }
+
+  async checkBlacklist(applicationId: number, type: string, value: string): Promise<BlacklistEntry | undefined> {
+    const [entry] = await db
+      .select()
+      .from(blacklist)
+      .where(
+        and(
+          eq(blacklist.applicationId, applicationId),
+          eq(blacklist.type, type),
+          eq(blacklist.value, value),
+          eq(blacklist.isActive, true)
+        )
+      );
+    return entry;
+  }
+
+  async deleteBlacklistEntry(id: number): Promise<boolean> {
+    const result = await db.delete(blacklist).where(eq(blacklist.id, id));
+    return (result.rowCount || 0) > 0;
+  }
+
+  // Activity logging methods
+  async createActivityLog(log: InsertActivityLog): Promise<ActivityLog> {
+    const [newLog] = await db
+      .insert(activityLogs)
+      .values(log)
+      .returning();
+    return newLog;
+  }
+
+  async getActivityLogs(applicationId: number, limit: number = 100): Promise<ActivityLog[]> {
+    return await db
+      .select()
+      .from(activityLogs)
+      .where(eq(activityLogs.applicationId, applicationId))
+      .orderBy(activityLogs.createdAt)
+      .limit(limit);
+  }
+
+  async getUserActivityLogs(appUserId: number, limit: number = 100): Promise<ActivityLog[]> {
+    return await db
+      .select()
+      .from(activityLogs)
+      .where(eq(activityLogs.appUserId, appUserId))
+      .orderBy(activityLogs.createdAt)
+      .limit(limit);
+  }
+
+  // Session tracking methods
+  async createActiveSession(session: Omit<ActiveSession, 'id' | 'createdAt' | 'lastActivity'>): Promise<ActiveSession> {
+    const [newSession] = await db
+      .insert(activeSessions)
+      .values(session)
+      .returning();
+    return newSession;
+  }
+
+  async getActiveSessions(applicationId: number): Promise<ActiveSession[]> {
+    return await db
+      .select()
+      .from(activeSessions)
+      .where(
+        and(
+          eq(activeSessions.applicationId, applicationId),
+          eq(activeSessions.isActive, true)
+        )
+      );
+  }
+
+  async updateSessionActivity(sessionToken: string): Promise<boolean> {
+    const result = await db
+      .update(activeSessions)
+      .set({ lastActivity: new Date() })
+      .where(eq(activeSessions.sessionToken, sessionToken));
+    return (result.rowCount || 0) > 0;
+  }
+
+  async endSession(sessionToken: string): Promise<boolean> {
+    const result = await db
+      .update(activeSessions)
+      .set({ isActive: false })
+      .where(eq(activeSessions.sessionToken, sessionToken));
+    return (result.rowCount || 0) > 0;
+  }
+
+  // Auth methods
+  async validatePassword(plainPassword: string, hashedPassword: string): Promise<boolean> {
+    return await bcrypt.compare(plainPassword, hashedPassword);
+  }
+
+  async hashPassword(password: string): Promise<string> {
+    return await bcrypt.hash(password, 12);
+  }
+}
+
 // In-memory storage implementation
-export class MemStorage implements IStorage {
+class MemStorage implements IStorage {
   private users: Map<string, User> = new Map();
   private applications: Map<number, Application> = new Map();
   private licenseKeys: Map<number, LicenseKey> = new Map();
   private appUsers: Map<number, AppUser> = new Map();
   private webhooks: Map<number, Webhook> = new Map();
-  private blacklistEntries: Map<number, BlacklistEntry> = new Map();
+  private blacklist: Map<number, BlacklistEntry> = new Map();
   private activityLogs: Map<number, ActivityLog> = new Map();
-  private activeSessions: Map<string, ActiveSession> = new Map();
+  private activeSessions: Map<number, ActiveSession> = new Map();
   
   private nextId = 1;
-  
+
+  // User operations
   async getUser(id: string): Promise<User | undefined> {
     return this.users.get(id);
   }
-  
+
+  async upsertUser(userData: UpsertUser): Promise<User> {
+    const user: User = {
+      id: userData.id,
+      email: userData.email || null,
+      firstName: userData.firstName || null,
+      lastName: userData.lastName || null,
+      profileImageUrl: userData.profileImageUrl || null,
+      role: userData.email === 'mohitsindhu121@gmail.com' ? 'owner' : 'user',
+      permissions: userData.email === 'mohitsindhu121@gmail.com' ? [
+        'edit_code', 'manage_users', 'manage_applications', 
+        'view_all_data', 'delete_applications', 'manage_permissions', 'access_admin_panel'
+      ] : [],
+      isActive: true,
+      createdAt: userData.createdAt || new Date(),
+      updatedAt: new Date(),
+    };
+    this.users.set(user.id, user);
+    return user;
+  }
+
   async getAllUsers(): Promise<User[]> {
     return Array.from(this.users.values());
   }
-  
+
   async updateUser(id: string, updates: Partial<UpsertUser>): Promise<User | undefined> {
     const user = this.users.get(id);
     if (!user) return undefined;
     
-    const updatedUser: User = {
-      ...user,
-      ...updates,
-      updatedAt: new Date(),
-    };
-    
+    const updatedUser = { ...user, ...updates, updatedAt: new Date() };
     this.users.set(id, updatedUser);
     return updatedUser;
   }
-  
+
   async deleteUser(id: string): Promise<boolean> {
     return this.users.delete(id);
   }
-  
-  async upsertUser(user: UpsertUser): Promise<User> {
-    const existingUser = this.users.get(user.id);
-    const now = new Date();
-    
-    const newUser: User = {
-      ...user,
-      role: user.role || "user",
-      permissions: user.permissions || [],
-      isActive: user.isActive ?? true,
-      createdAt: existingUser?.createdAt || now,
-      updatedAt: now,
-    };
-    
-    this.users.set(user.id, newUser);
-    return newUser;
-  }
-  
+
+  // Application methods
   async getApplication(id: number): Promise<Application | undefined> {
     return this.applications.get(id);
   }
-  
+
   async getApplicationByApiKey(apiKey: string): Promise<Application | undefined> {
     return Array.from(this.applications.values()).find(app => app.apiKey === apiKey);
   }
-  
+
   async createApplication(userId: string, app: InsertApplication): Promise<Application> {
-    const id = this.nextId++;
-    const now = new Date();
-    
-    const newApp: Application = {
-      id,
+    const apiKey = `nexx_${Math.random().toString(36).substring(2, 34)}`;
+    const application: Application = {
+      id: this.nextId++,
+      name: app.name,
+      isActive: true,
+      createdAt: new Date(),
+      updatedAt: new Date(),
       userId,
-      name: app.name,
-      description: app.description,
-      apiKey: nanoid(32),
-      isActive: true,
-      settings: {
-        requireHwid: app.settings?.requireHwid || false,
-        requireVersion: app.settings?.requireVersion || false,
-        allowedVersion: app.settings?.allowedVersion || "",
-        maxUsers: app.settings?.maxUsers || 100,
-        enableWebhooks: app.settings?.enableWebhooks || false,
-      },
-      messages: {
-        loginSuccess: app.messages?.loginSuccess || "Login successful!",
-        loginFailed: app.messages?.loginFailed || "Invalid credentials!",
-        userBanned: app.messages?.userBanned || "Account is disabled!",
-        userExpired: app.messages?.userExpired || "Account has expired!",
-        versionOutdated: app.messages?.versionOutdated || "Please update your application!",
-        hwidMismatch: app.messages?.hwidMismatch || "Hardware ID mismatch detected!",
-      },
-      createdAt: now,
-      updatedAt: now,
+      description: app.description || null,
+      apiKey,
+      version: app.version || "1.0.0",
+      hwidLockEnabled: app.hwidLockEnabled || false,
+      loginSuccessMessage: app.loginSuccessMessage || "Login successful",
+      loginFailedMessage: app.loginFailedMessage || "Login failed",
+      accountDisabledMessage: app.accountDisabledMessage || "Account disabled",
+      accountExpiredMessage: app.accountExpiredMessage || "Account expired",
+      versionMismatchMessage: app.versionMismatchMessage || "Version mismatch",
+      hwidMismatchMessage: app.hwidMismatchMessage || "Hardware ID mismatch",
     };
-    
-    this.applications.set(id, newApp);
-    return newApp;
-  }
-  
+    this.applications.set(application.id, application);
+    return application;
+  }
+
   async updateApplication(id: number, updates: UpdateApplication): Promise<Application | undefined> {
     const app = this.applications.get(id);
     if (!app) return undefined;
     
-    const updatedApp: Application = {
-      ...app,
-      ...updates,
-      settings: updates.settings ? { 
-        requireHwid: updates.settings.requireHwid ?? app.settings.requireHwid,
-        requireVersion: updates.settings.requireVersion ?? app.settings.requireVersion,
-        allowedVersion: updates.settings.allowedVersion ?? app.settings.allowedVersion,
-        maxUsers: updates.settings.maxUsers ?? app.settings.maxUsers,
-        enableWebhooks: updates.settings.enableWebhooks ?? app.settings.enableWebhooks,
-      } : app.settings,
-      messages: updates.messages ? { 
-        loginSuccess: updates.messages.loginSuccess ?? app.messages.loginSuccess,
-        loginFailed: updates.messages.loginFailed ?? app.messages.loginFailed,
-        userBanned: updates.messages.userBanned ?? app.messages.userBanned,
-        userExpired: updates.messages.userExpired ?? app.messages.userExpired,
-        versionOutdated: updates.messages.versionOutdated ?? app.messages.versionOutdated,
-        hwidMismatch: updates.messages.hwidMismatch ?? app.messages.hwidMismatch,
-      } : app.messages,
-      updatedAt: new Date(),
-    };
-    
+    const updatedApp = { ...app, ...updates, updatedAt: new Date() };
     this.applications.set(id, updatedApp);
     return updatedApp;
   }
-  
+
   async deleteApplication(id: number): Promise<boolean> {
     return this.applications.delete(id);
   }
-  
+
   async getAllApplications(userId: string): Promise<Application[]> {
     return Array.from(this.applications.values()).filter(app => app.userId === userId);
   }
-  
+
+  // License Key methods
   async createLicenseKey(applicationId: number, license: InsertLicenseKey): Promise<LicenseKey> {
-    const id = this.nextId++;
-    const now = new Date();
-    
-    const newLicense: LicenseKey = {
-      id,
+    const expiresAt = new Date();
+    expiresAt.setDate(expiresAt.getDate() + license.validityDays);
+    
+    const key: LicenseKey = {
+      id: this.nextId++,
+      isActive: true,
+      createdAt: new Date(),
+      updatedAt: new Date(),
+      description: license.description || null,
       applicationId,
-      key: license.key,
-      maxUsers: license.maxUsers ?? 1,
+      licenseKey: license.licenseKey,
+      maxUsers: license.maxUsers,
       currentUsers: 0,
-      expiresAt: license.expiresAt ? new Date(license.expiresAt) : undefined,
-      isActive: license.isActive ?? true,
-      createdAt: now,
-      updatedAt: now,
+      validityDays: license.validityDays,
+      expiresAt: expiresAt,
     };
-    
-    this.licenseKeys.set(id, newLicense);
-    return newLicense;
-  }
-  
+    this.licenseKeys.set(key.id, key);
+    return key;
+  }
+
   async getLicenseKey(id: number): Promise<LicenseKey | undefined> {
     return this.licenseKeys.get(id);
   }
-  
+
   async getLicenseKeyByKey(licenseKey: string): Promise<LicenseKey | undefined> {
-    return Array.from(this.licenseKeys.values()).find(key => key.key === licenseKey);
-  }
-  
+    return Array.from(this.licenseKeys.values()).find(key => key.licenseKey === licenseKey);
+  }
+
   async getAllLicenseKeys(applicationId: number): Promise<LicenseKey[]> {
     return Array.from(this.licenseKeys.values()).filter(key => key.applicationId === applicationId);
   }
-  
+
   async updateLicenseKey(id: number, updates: Partial<InsertLicenseKey>): Promise<LicenseKey | undefined> {
-    const license = this.licenseKeys.get(id);
-    if (!license) return undefined;
-    
-    const updatedLicense: LicenseKey = {
-      ...license,
-      ...updates,
-      updatedAt: new Date(),
-    };
-    
-    this.licenseKeys.set(id, updatedLicense);
-    return updatedLicense;
-  }
-  
+    const key = this.licenseKeys.get(id);
+    if (!key) return undefined;
+    
+    const updatedKey = { ...key, ...updates, updatedAt: new Date() };
+    this.licenseKeys.set(id, updatedKey);
+    return updatedKey;
+  }
+
   async deleteLicenseKey(id: number): Promise<boolean> {
     return this.licenseKeys.delete(id);
   }
-  
-  async createAppUser(applicationId: number, user: InsertAppUser): Promise<AppUser> {
-    const id = this.nextId++;
-    const now = new Date();
-    
-    const newUser: AppUser = {
-      id,
-      applicationId,
-      username: user.username,
-      email: user.email,
-      password: await this.hashPassword(user.password),
-      hwid: user.hwid,
-      ipAddress: user.ipAddress,
-      userAgent: user.userAgent,
-      location: user.location,
-      role: user.role || "user",
-      permissions: user.permissions || [],
-      isActive: user.isActive ?? true,
-      isPaused: user.isPaused ?? false,
-      expiresAt: user.expiresAt ? new Date(user.expiresAt) : undefined,
-      licenseKeyId: user.licenseKeyId,
-      createdAt: now,
-      updatedAt: now,
-    };
-    
-    this.appUsers.set(id, newUser);
-    return newUser;
-  }
-  
+
+  async validateLicenseKey(licenseKey: string, applicationId: number): Promise<LicenseKey | null> {
+    const key = await this.getLicenseKeyByKey(licenseKey);
+    if (!key || key.applicationId !== applicationId || !key.isActive) return null;
+    if (key.expiresAt && key.expiresAt < new Date()) return null;
+    return key;
+  }
+
+  async incrementLicenseUsage(licenseKeyId: number): Promise<boolean> {
+    const key = this.licenseKeys.get(licenseKeyId);
+    if (!key) return false;
+    key.currentUsers++;
+    return true;
+  }
+
+  async decrementLicenseUsage(licenseKeyId: number): Promise<boolean> {
+    const key = this.licenseKeys.get(licenseKeyId);
+    if (!key) return false;
+    if (key.currentUsers > 0) key.currentUsers--;
+    return true;
+  }
+
+  // App User methods
   async getAppUser(id: number): Promise<AppUser | undefined> {
     return this.appUsers.get(id);
   }
-  
+
   async getAppUserByUsername(applicationId: number, username: string): Promise<AppUser | undefined> {
     return Array.from(this.appUsers.values()).find(user => 
       user.applicationId === applicationId && user.username === username
     );
   }
-  
-  async getAllAppUsers(applicationId: number): Promise<AppUser[]> {
-    return Array.from(this.appUsers.values()).filter(user => user.applicationId === applicationId);
-  }
-  
+
+  async getAppUserByEmail(applicationId: number, email: string): Promise<AppUser | undefined> {
+    return Array.from(this.appUsers.values()).find(user => 
+      user.applicationId === applicationId && user.email === email
+    );
+  }
+
+  async createAppUserWithLicense(applicationId: number, user: InsertAppUser): Promise<AppUser> {
+    return this.createAppUser(applicationId, user);
+  }
+
+  async createAppUser(applicationId: number, insertUser: InsertAppUser): Promise<AppUser> {
+    const expiresAt = insertUser.expiresAt ? new Date(insertUser.expiresAt) : null;
+    
+    const user: AppUser = {
+      id: this.nextId++,
+      email: insertUser.email,
+      isActive: true,
+      createdAt: new Date(),
+      applicationId,
+      expiresAt: expiresAt,
+      licenseKeyId: null,
+      username: insertUser.username,
+      password: insertUser.password,
+      isPaused: false,
+      hwid: insertUser.hwid || null,
+      lastLogin: null,
+      loginAttempts: 0,
+      lastLoginAttempt: null,
+    };
+    this.appUsers.set(user.id, user);
+    return user;
+  }
+
   async updateAppUser(id: number, updates: UpdateAppUser): Promise<AppUser | undefined> {
     const user = this.appUsers.get(id);
     if (!user) return undefined;
     
-    const updatedUser: AppUser = {
-      ...user,
-      ...updates,
-      password: updates.password ? await this.hashPassword(updates.password) : user.password,
-      updatedAt: new Date(),
-    };
-    
+    // Handle expiresAt conversion - ensure it's Date or null
+    const processedUpdates: any = { ...updates };
+    if (updates.expiresAt) {
+      processedUpdates.expiresAt = typeof updates.expiresAt === 'string' 
+        ? new Date(updates.expiresAt) 
+        : updates.expiresAt;
+    }
+    
+    const updatedUser: AppUser = { ...user, ...processedUpdates };
     this.appUsers.set(id, updatedUser);
     return updatedUser;
   }
-  
+
+  async pauseAppUser(id: number): Promise<boolean> {
+    const user = this.appUsers.get(id);
+    if (!user) return false;
+    user.isPaused = true;
+    return true;
+  }
+
+  async unpauseAppUser(id: number): Promise<boolean> {
+    const user = this.appUsers.get(id);
+    if (!user) return false;
+    user.isPaused = false;
+    return true;
+  }
+
   async deleteAppUser(id: number): Promise<boolean> {
     return this.appUsers.delete(id);
   }
-  
-  async validateLogin(applicationId: number, username: string, password: string): Promise<AppUser | null> {
-    const user = await this.getAppUserByUsername(applicationId, username);
-    if (!user) return null;
-    
-    const isValid = await bcrypt.compare(password, user.password);
-    if (!isValid) return null;
-    
-    // Update last login
-    user.lastLogin = new Date();
-    this.appUsers.set(user.id, user);
-    
-    return user;
-  }
-  
+
+  async resetAppUserHwid(id: number): Promise<boolean> {
+    const user = this.appUsers.get(id);
+    if (!user) return false;
+    user.hwid = null;
+    return true;
+  }
+
+  async setAppUserHwid(id: number, hwid: string): Promise<boolean> {
+    const user = this.appUsers.get(id);
+    if (!user) return false;
+    user.hwid = hwid;
+    return true;
+  }
+
+  async getAllAppUsers(applicationId: number): Promise<AppUser[]> {
+    return Array.from(this.appUsers.values()).filter(user => user.applicationId === applicationId);
+  }
+
+  // Webhook methods
   async createWebhook(userId: string, webhook: InsertWebhook): Promise<Webhook> {
-    const id = this.nextId++;
-    const now = new Date();
-    
     const newWebhook: Webhook = {
-      id,
+      id: this.nextId++,
+      isActive: true,
+      createdAt: new Date(),
+      updatedAt: new Date(),
       userId,
-      applicationId: webhook.applicationId,
-      name: webhook.name,
       url: webhook.url,
-      secret: webhook.secret,
+      secret: webhook.secret || null,
       events: webhook.events || [],
-      isActive: webhook.isActive ?? true,
-      createdAt: now,
-      updatedAt: now,
     };
-    
-    this.webhooks.set(id, newWebhook);
+    this.webhooks.set(newWebhook.id, newWebhook);
     return newWebhook;
   }
-  
-  async getWebhook(id: number): Promise<Webhook | undefined> {
-    return this.webhooks.get(id);
-  }
-  
-  async getAllWebhooks(userId: string, applicationId?: number): Promise<Webhook[]> {
-    const userWebhooks = Array.from(this.webhooks.values()).filter(webhook => webhook.userId === userId);
-    
-    if (applicationId) {
-      return userWebhooks.filter(webhook => webhook.applicationId === applicationId);
-    }
-    
-    return userWebhooks;
-  }
-  
+
+  async getUserWebhooks(userId: string): Promise<Webhook[]> {
+    return Array.from(this.webhooks.values()).filter(webhook => webhook.userId === userId);
+  }
+
   async updateWebhook(id: number, updates: Partial<InsertWebhook>): Promise<Webhook | undefined> {
     const webhook = this.webhooks.get(id);
     if (!webhook) return undefined;
     
-    const updatedWebhook: Webhook = {
-      ...webhook,
-      ...updates,
-      updatedAt: new Date(),
-    };
-    
+    const updatedWebhook = { ...webhook, ...updates, updatedAt: new Date() };
     this.webhooks.set(id, updatedWebhook);
     return updatedWebhook;
   }
-  
+
   async deleteWebhook(id: number): Promise<boolean> {
     return this.webhooks.delete(id);
   }
-  
+
+  // Blacklist methods
   async createBlacklistEntry(entry: InsertBlacklistEntry): Promise<BlacklistEntry> {
-    const id = this.nextId++;
-    const now = new Date();
-    
-    const newEntry: BlacklistEntry = {
-      id,
-      applicationId: entry.applicationId,
+    const blacklistEntry: BlacklistEntry = {
+      id: this.nextId++,
+      isActive: true,
+      createdAt: new Date(),
+      userId: null,
+      value: entry.value,
       type: entry.type,
-      value: entry.value,
-      reason: entry.reason,
-      createdAt: now,
+      applicationId: entry.applicationId || null,
+      reason: entry.reason || null,
+      createdBy: null,
     };
-    
-    this.blacklistEntries.set(id, newEntry);
-    return newEntry;
-  }
-  
-  async getBlacklistEntry(id: number): Promise<BlacklistEntry | undefined> {
-    return this.blacklistEntries.get(id);
-  }
-  
-  async getAllBlacklistEntries(applicationId: number): Promise<BlacklistEntry[]> {
-    return Array.from(this.blacklistEntries.values()).filter(entry => entry.applicationId === applicationId);
-  }
-  
-  async deleteBlacklistEntry(id: number): Promise<boolean> {
-    return this.blacklistEntries.delete(id);
-  }
-  
-  async isBlacklisted(applicationId: number, type: string, value: string): Promise<boolean> {
-    return Array.from(this.blacklistEntries.values()).some(entry => 
+    this.blacklist.set(blacklistEntry.id, blacklistEntry);
+    return blacklistEntry;
+  }
+
+  async getBlacklistEntries(applicationId?: number): Promise<BlacklistEntry[]> {
+    const entries = Array.from(this.blacklist.values());
+    return applicationId ? entries.filter(entry => entry.applicationId === applicationId) : entries;
+  }
+
+  async checkBlacklist(applicationId: number, type: string, value: string): Promise<BlacklistEntry | undefined> {
+    return Array.from(this.blacklist.values()).find(entry => 
       entry.applicationId === applicationId && entry.type === type && entry.value === value
     );
   }
-  
+
+  async deleteBlacklistEntry(id: number): Promise<boolean> {
+    return this.blacklist.delete(id);
+  }
+
+  // Activity logging methods
   async createActivityLog(log: InsertActivityLog): Promise<ActivityLog> {
-    const id = this.nextId++;
-    const now = new Date();
-    
-    const newLog: ActivityLog = {
-      id,
-      applicationId: log.applicationId,
-      appUserId: log.appUserId,
+    const activityLog: ActivityLog = {
+      id: this.nextId++,
+      createdAt: new Date(),
+      applicationId: log.applicationId || null,
+      hwid: log.hwid || null,
+      appUserId: log.appUserId || null,
       event: log.event,
-      ipAddress: log.ipAddress,
-      userAgent: log.userAgent,
-      location: log.location,
-      metadata: log.metadata,
-      createdAt: now,
+      ipAddress: log.ipAddress || null,
+      userAgent: log.userAgent || null,
+      metadata: log.metadata || null,
+      success: log.success || false,
+      errorMessage: log.errorMessage || null,
     };
-    
-    this.activityLogs.set(id, newLog);
-    return newLog;
-  }
-  
-  async getActivityLogs(applicationId: number, limit?: number): Promise<ActivityLog[]> {
-    const logs = Array.from(this.activityLogs.values())
+    this.activityLogs.set(activityLog.id, activityLog);
+    return activityLog;
+  }
+
+  async getActivityLogs(applicationId: number, limit: number = 100): Promise<ActivityLog[]> {
+    return Array.from(this.activityLogs.values())
       .filter(log => log.applicationId === applicationId)
-      .sort((a, b) => b.createdAt.getTime() - a.createdAt.getTime());
-    
-    return limit ? logs.slice(0, limit) : logs;
-  }
-  
-  async createActiveSession(session: Omit<ActiveSession, "id" | "createdAt" | "lastActivity">): Promise<ActiveSession> {
-    const id = this.nextId++;
-    const now = new Date();
-    
-    const newSession: ActiveSession = {
-      id,
-      ...session,
-      createdAt: now,
-      lastActivity: now,
-    };
-    
-    this.activeSessions.set(session.sessionToken, newSession);
-    return newSession;
-  }
-  
-  async getActiveSession(sessionToken: string): Promise<ActiveSession | undefined> {
-    return this.activeSessions.get(sessionToken);
-  }
-  
-  async getAllActiveSessions(applicationId: number): Promise<ActiveSession[]> {
-    return Array.from(this.activeSessions.values()).filter(session => session.applicationId === applicationId);
-  }
-  
-  async updateActiveSession(sessionToken: string, updates: Partial<ActiveSession>): Promise<ActiveSession | undefined> {
-    const session = this.activeSessions.get(sessionToken);
-    if (!session) return undefined;
-    
-    const updatedSession: ActiveSession = {
-      ...session,
-      ...updates,
+      .sort((a, b) => b.createdAt.getTime() - a.createdAt.getTime())
+      .slice(0, limit);
+  }
+
+  async getUserActivityLogs(appUserId: number, limit: number = 100): Promise<ActivityLog[]> {
+    return Array.from(this.activityLogs.values())
+      .filter(log => log.appUserId === appUserId)
+      .sort((a, b) => b.createdAt.getTime() - a.createdAt.getTime())
+      .slice(0, limit);
+  }
+
+  // Session tracking methods
+  async createActiveSession(session: Omit<ActiveSession, 'id' | 'createdAt' | 'lastActivity'>): Promise<ActiveSession> {
+    const activeSession: ActiveSession = {
+      id: this.nextId++,
+      isActive: true,
+      createdAt: new Date(),
+      applicationId: session.applicationId,
+      expiresAt: session.expiresAt,
+      hwid: session.hwid,
+      appUserId: session.appUserId,
+      ipAddress: session.ipAddress,
+      userAgent: session.userAgent,
+      sessionToken: session.sessionToken,
+      location: session.location,
       lastActivity: new Date(),
     };
-    
-    this.activeSessions.set(sessionToken, updatedSession);
-    return updatedSession;
-  }
-  
-  async deleteActiveSession(sessionToken: string): Promise<boolean> {
-    return this.activeSessions.delete(sessionToken);
-  }
-  
+    this.activeSessions.set(activeSession.id, activeSession);
+    return activeSession;
+  }
+
+  async getActiveSessions(applicationId: number): Promise<ActiveSession[]> {
+    return Array.from(this.activeSessions.values()).filter(session => 
+      session.applicationId === applicationId && session.isActive
+    );
+  }
+
+  async updateSessionActivity(sessionToken: string): Promise<boolean> {
+    const session = Array.from(this.activeSessions.values()).find(s => s.sessionToken === sessionToken);
+    if (!session) return false;
+    session.lastActivity = new Date();
+    return true;
+  }
+
+  async endSession(sessionToken: string): Promise<boolean> {
+    const session = Array.from(this.activeSessions.values()).find(s => s.sessionToken === sessionToken);
+    if (!session) return false;
+    session.isActive = false;
+    return true;
+  }
+
+  // Auth methods
+  async validatePassword(plainPassword: string, hashedPassword: string): Promise<boolean> {
+    return await bcrypt.compare(plainPassword, hashedPassword);
+  }
+
   async hashPassword(password: string): Promise<string> {
     return await bcrypt.hash(password, 12);
   }
 }
 
-// Use in-memory storage - clean and simple for Vercel deployment
 export const storage = new MemStorage();